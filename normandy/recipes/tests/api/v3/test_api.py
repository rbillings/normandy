from datetime import timedelta

from django.db import connection
from django.test.utils import CaptureQueriesContext

import pytest
from rest_framework import serializers
from rest_framework.reverse import reverse

from normandy.base.api.permissions import AdminEnabledOrReadOnly
from normandy.base.tests import UserFactory, Whatever
from normandy.base.utils import canonical_json_dumps
<<<<<<< HEAD
from normandy.recipes.models import (
    ApprovalRequest,
    Channel,
    Country,
    Locale,
    Recipe,
    RecipeRevision,
)
=======
from normandy.recipes.models import ApprovalRequest, Recipe
>>>>>>> 8bbf77bd
from normandy.recipes.tests import (
    ActionFactory,
    ApprovalRequestFactory,
    ChannelFactory,
    CountryFactory,
    LocaleFactory,
    RecipeFactory,
    RecipeRevisionFactory,
    fake_sign,
)


@pytest.mark.django_db
class TestActionAPI(object):
    def test_it_works(self, api_client):
        res = api_client.get("/api/v3/action/")
        assert res.status_code == 200
        assert res.data == {"count": 0, "next": None, "previous": None, "results": []}

    def test_it_serves_actions(self, api_client):
        action = ActionFactory(
            name="foo", implementation="foobar", arguments_schema={"type": "object"}
        )

        res = api_client.get("/api/v3/action/")
        action_url = reverse(
            "recipes:action-implementation",
            kwargs={"name": action.name, "impl_hash": action.implementation_hash},
        )
        assert res.status_code == 200
        assert res.data == {
            "count": 1,
            "next": None,
            "previous": None,
            "results": [
                {
                    "id": action.id,
                    "name": "foo",
                    "implementation_url": Whatever.endswith(action_url),
                    "arguments_schema": {"type": "object"},
                }
            ],
        }

    def test_it_serves_actions_without_implementation(self, api_client):
        action = ActionFactory(
            name="foo-remote", implementation=None, arguments_schema={"type": "object"}
        )

        res = api_client.get("/api/v3/action/")
        assert res.status_code == 200
        assert res.data["results"] == [
            {
                "id": action.id,
                "name": "foo-remote",
                "implementation_url": None,
                "arguments_schema": {"type": "object"},
            }
        ]

    def test_list_view_includes_cache_headers(self, api_client):
        res = api_client.get("/api/v3/action/")
        assert res.status_code == 200
        # It isn't important to assert a particular value for max-age
        assert "max-age=" in res["Cache-Control"]
        assert "public" in res["Cache-Control"]

    def test_detail_view_includes_cache_headers(self, api_client):
        action = ActionFactory()
        res = api_client.get("/api/v3/action/{id}/".format(id=action.id))
        assert res.status_code == 200
        # It isn't important to assert a particular value for max-age
        assert "max-age=" in res["Cache-Control"]
        assert "public" in res["Cache-Control"]

    def test_list_sets_no_cookies(self, api_client):
        res = api_client.get("/api/v3/action/")
        assert res.status_code == 200
        assert "Cookies" not in res

    def test_detail_sets_no_cookies(self, api_client):
        action = ActionFactory()
        res = api_client.get("/api/v3/action/{id}/".format(id=action.id))
        assert res.status_code == 200
        assert res.client.cookies == {}


@pytest.mark.django_db
class TestRecipeAPI(object):
    @pytest.mark.django_db
    class TestListing(object):
        def test_it_works(self, api_client):
            res = api_client.get("/api/v3/recipe/")
            assert res.status_code == 200
            assert res.data["results"] == []

        def test_it_serves_recipes(self, api_client):
            recipe = RecipeFactory()

            res = api_client.get("/api/v3/recipe/")
            assert res.status_code == 200
            assert res.data["results"][0]["latest_revision"]["name"] == recipe.name

        def test_available_if_admin_enabled(self, api_client, settings):
            settings.ADMIN_ENABLED = True
            res = api_client.get("/api/v3/recipe/")
            assert res.status_code == 200
            assert res.data["results"] == []

        def test_readonly_if_admin_disabled(self, api_client, settings):
            settings.ADMIN_ENABLED = False
            res = api_client.get("/api/v3/recipe/")
            assert res.status_code == 200

            recipe = RecipeFactory(name="unchanged")
            res = api_client.patch("/api/v3/recipe/%s/" % recipe.id, {"name": "changed"})
            assert res.status_code == 403
            assert res.data["detail"] == AdminEnabledOrReadOnly.message

        def test_list_view_includes_cache_headers(self, api_client):
            res = api_client.get("/api/v3/recipe/")
            assert res.status_code == 200
            # It isn't important to assert a particular value for max_age
            assert "max-age=" in res["Cache-Control"]
            assert "public" in res["Cache-Control"]

        def test_list_sets_no_cookies(self, api_client):
            res = api_client.get("/api/v3/recipe/")
            assert res.status_code == 200
            assert "Cookies" not in res

    @pytest.mark.django_db
    class TestCreation(object):
        def test_it_can_create_recipes(self, api_client):
            action = ActionFactory()

            # Enabled recipe
            res = api_client.post(
                "/api/v3/recipe/",
                {
                    "name": "Test Recipe",
                    "action_id": action.id,
                    "arguments": {},
                    "extra_filter_expression": "whatever",
                    "enabled": True,
                },
            )
            assert res.status_code == 201, res.json()

            recipes = Recipe.objects.all()
            assert recipes.count() == 1

        def test_it_can_create_recipes_actions_without_implementation(self, api_client):
            action = ActionFactory(implementation=None)
            assert action.implementation is None

            # Enabled recipe
            res = api_client.post(
                "/api/v3/recipe/",
                {
                    "name": "Test Recipe",
                    "action_id": action.id,
                    "arguments": {},
                    "extra_filter_expression": "whatever",
                    "enabled": True,
                },
            )
            assert res.status_code == 201

            recipe, = Recipe.objects.all()
            assert recipe.action.implementation is None

        def test_it_can_create_disabled_recipes(self, api_client):
            action = ActionFactory()

            # Disabled recipe
            res = api_client.post(
                "/api/v3/recipe/",
                {
                    "name": "Test Recipe",
                    "action_id": action.id,
                    "arguments": {},
                    "extra_filter_expression": "whatever",
                    "enabled": False,
                },
            )
            assert res.status_code == 201

            recipes = Recipe.objects.all()
            assert recipes.count() == 1

        def test_creation_when_action_does_not_exist(self, api_client):
            res = api_client.post(
                "/api/v3/recipe/", {"name": "Test Recipe", "action_id": 1234, "arguments": {}}
            )
            assert res.status_code == 400
            assert res.json()["action_id"] == [
                serializers.PrimaryKeyRelatedField.default_error_messages["does_not_exist"].format(
                    pk_value=1234
                )
            ]

            recipes = Recipe.objects.all()
            assert recipes.count() == 0

        def test_creation_when_action_id_is_missing(self, api_client):
            res = api_client.post("/api/v3/recipe/", {"name": "Test Recipe", "arguments": {}})
            assert res.status_code == 400
            assert res.json()["action_id"] == [
                serializers.PrimaryKeyRelatedField.default_error_messages["required"]
            ]

            recipes = Recipe.objects.all()
            assert recipes.count() == 0

        def test_creation_when_action_id_is_invalid(self, api_client):
            res = api_client.post(
                "/api/v3/recipe/",
                {"name": "Test Recipe", "action_id": "a string", "arguments": {}},
            )
            assert res.status_code == 400
            assert res.json()["action_id"] == [
                serializers.PrimaryKeyRelatedField.default_error_messages["incorrect_type"].format(
                    data_type="str"
                )
            ]

            recipes = Recipe.objects.all()
            assert recipes.count() == 0

        def test_creation_when_arguments_are_invalid(self, api_client):
            action = ActionFactory(
                name="foobarbaz",
                arguments_schema={
                    "type": "object",
                    "properties": {"message": {"type": "string"}},
                    "required": ["message"],
                },
            )
            res = api_client.post(
                "/api/v3/recipe/",
                {
                    "name": "Test Recipe",
                    "enabled": True,
                    "extra_filter_expression": "true",
                    "action_id": action.id,
                    "arguments": {"message": ""},
                },
            )
            assert res.status_code == 400
            assert res.json()["arguments"]["message"] == (
                serializers.CharField.default_error_messages["blank"]
            )

            recipes = Recipe.objects.all()
            assert recipes.count() == 0

        def test_creation_when_arguments_is_missing(self, api_client):
            action = ActionFactory(
                name="foobarbaz",
                arguments_schema={
                    "type": "object",
                    "properties": {"message": {"type": "string"}},
                    "required": ["message"],
                },
            )
            res = api_client.post(
                "/api/v3/recipe/",
                {
                    "name": "Test Recipe",
                    "enabled": True,
                    "extra_filter_expression": "true",
                    "action_id": action.id,
                },
            )
            assert res.status_code == 400
            assert res.json()["arguments"] == [
                serializers.PrimaryKeyRelatedField.default_error_messages["required"]
            ]

            recipes = Recipe.objects.all()
            assert recipes.count() == 0

        def test_creation_when_arguments_is_a_string(self, api_client):
            action = ActionFactory(
                name="foobarbaz",
                arguments_schema={
                    "type": "object",
                    "properties": {"message": {"type": "string"}},
                    "required": ["message"],
                },
            )
            data = {
                "name": "Test Recipe",
                "enabled": True,
                "extra_filter_expression": "true",
                "action_id": action.id,
                "arguments": '{"message": "the message"}',
            }
            res = api_client.post("/api/v3/recipe/", data)
            assert res.status_code == 400
            assert res.data == {"arguments": ["Must be an object."]}

            recipes = Recipe.objects.all()
            assert recipes.count() == 0

        def test_creation_when_action_id_is_a_string_and_arguments_are_invalid(self, api_client):
            action = ActionFactory(
                name="foobarbaz",
                arguments_schema={
                    "type": "object",
                    "properties": {"message": {"type": "string"}},
                    "required": ["message"],
                },
            )
            data = {
                "name": "Test Recipe",
                "enabled": True,
                "extra_filter_expression": "true",
                "action_id": f"{action.id}",
                "arguments": {},
            }
            res = api_client.post("/api/v3/recipe/", data)
            assert res.status_code == 400
            assert res.data == {"arguments": {"message": "This field may not be blank."}}

            recipes = Recipe.objects.all()
            assert recipes.count() == 0

        def test_creation_when_identicon_seed_is_invalid(self, api_client):
            action = ActionFactory()

            res = api_client.post(
                "/api/v3/recipe/",
                {
                    "name": "Test Recipe",
                    "action_id": action.id,
                    "arguments": {},
                    "extra_filter_expression": "whatever",
                    "enabled": True,
                    "identicon_seed": "invalid_identicon_seed",
                },
            )
            assert res.status_code == 400

        def test_at_least_one_filter_is_required(self, api_client):
            action = ActionFactory()

            res = api_client.post(
                "/api/v3/recipe/",
                {"name": "Test Recipe", "action_id": action.id, "arguments": {}, "enabled": True},
            )
            assert res.status_code == 400, res.json()
            assert res.json() == {
                "non_field_errors": ["one of extra_filter_expression or filter_object is required"]
            }

        def test_with_bug_number(self, api_client):
            action = ActionFactory()

            res = api_client.post(
                "/api/v3/recipe/",
                {
                    "name": "Test Recipe",
                    "action_id": action.id,
                    "arguments": {},
                    "extra_filter_expression": "whatever",
                    "enabled": True,
                    "bug_number": 42,
                },
            )
            assert res.status_code == 201, res.json()

            recipe = Recipe.objects.get()
            assert recipe.bug_number == 42

        def test_creating_recipes_stores_the_user(self, api_client):
            action = ActionFactory()
            api_client.post(
                "/api/v3/recipe/",
                {
                    "name": "Test Recipe",
                    "action_id": action.id,
                    "arguments": {},
                    "extra_filter_expression": "whatever",
                },
            )
            recipe = Recipe.objects.get()
            assert recipe.latest_revision.user is not None

        def test_it_can_create_recipes_with_only_filter_object(self, api_client):
            action = ActionFactory()
            channel = ChannelFactory()

            res = api_client.post(
                "/api/v3/recipe/",
                {
                    "name": "Test Recipe",
                    "action_id": action.id,
                    "arguments": {},
                    "extra_filter_expression": "   ",
                    "filter_object": [{"type": "channel", "channels": [channel.slug]}],
                    "enabled": True,
                },
            )
            assert res.status_code == 201, res.json()

            assert Recipe.objects.count() == 1
            recipe = Recipe.objects.get()
            assert recipe.extra_filter_expression == ""
            assert recipe.filter_expression == f'normandy.channel in ["{channel.slug}"]'

        def test_it_can_create_extra_filter_expression_omitted(self, api_client):
            action = ActionFactory()
            channel = ChannelFactory()

            # First try to create a recipe with 0 filter objects.
            res = api_client.post(
                "/api/v3/recipe/",
                {
                    "name": "Test Recipe",
                    "action_id": action.id,
                    "arguments": {},
                    "filter_object": [],
                    "enabled": True,
                },
            )
            assert res.status_code == 400
            assert res.json()["non_field_errors"] == [
                "one of extra_filter_expression or filter_object is required"
            ]

            # Setting at least some filter_object but omitting the extra_filter_expression.
            res = api_client.post(
                "/api/v3/recipe/",
                {
                    "name": "Test Recipe",
                    "action_id": action.id,
                    "arguments": {},
                    "filter_object": [{"type": "channel", "channels": [channel.slug]}],
                    "enabled": True,
                },
            )
            assert res.status_code == 201, res.json()

            assert Recipe.objects.count() == 1
            recipe = Recipe.objects.get()
            assert recipe.extra_filter_expression == ""
            assert recipe.filter_expression == f'normandy.channel in ["{channel.slug}"]'

    @pytest.mark.django_db
    class TestUpdates(object):
        def test_it_can_edit_recipes(self, api_client):
            recipe = RecipeFactory(name="unchanged", extra_filter_expression="true")
            old_revision_id = recipe.revision_id

            res = api_client.patch(
                "/api/v3/recipe/%s/" % recipe.id,
                {"name": "changed", "extra_filter_expression": "false"},
            )
            assert res.status_code == 200

            recipe = Recipe.objects.all()[0]
            assert recipe.name == "changed"
            assert recipe.filter_expression == "false"
            assert recipe.revision_id != old_revision_id

        def test_it_can_change_action_for_recipes(self, api_client):
            recipe = RecipeFactory()
            action = ActionFactory()

            res = api_client.patch("/api/v3/recipe/%s/" % recipe.id, {"action_id": action.id})
            assert res.status_code == 200

            recipe = Recipe.objects.get(pk=recipe.id)
            assert recipe.action == action

        def test_it_can_change_arguments_for_recipes(self, api_client):
            recipe = RecipeFactory(arguments_json="{}")
            action = ActionFactory(
                name="foobarbaz",
                arguments_schema={
                    "type": "object",
                    "properties": {"message": {"type": "string"}, "checkbox": {"type": "boolean"}},
                    "required": ["message", "checkbox"],
                },
            )

            arguments = {"message": "test message", "checkbox": False}

            res = api_client.patch(
                "/api/v3/recipe/%s/" % recipe.id, {"action_id": action.id, "arguments": arguments}
            )
            assert res.status_code == 200, res.json()
            recipe.refresh_from_db()
            assert recipe.arguments == arguments

            res = api_client.get("/api/v3/recipe/%s/" % recipe.id)
            assert res.status_code == 200, res.json()
            assert res.json()["latest_revision"]["arguments"] == arguments

            arguments = {"message": "second message", "checkbox": True}
            res = api_client.patch(
                "/api/v3/recipe/%s/" % recipe.id, {"action_id": action.id, "arguments": arguments}
            )
            assert res.status_code == 200, res.json()
            recipe.refresh_from_db()
            assert recipe.arguments == arguments

            res = api_client.get("/api/v3/recipe/%s/" % recipe.id)
            assert res.status_code == 200, res.json()
            assert res.json()["latest_revision"]["arguments"] == arguments

        def test_it_can_delete_recipes(self, api_client):
            recipe = RecipeFactory()

            res = api_client.delete("/api/v3/recipe/%s/" % recipe.id)
            assert res.status_code == 204

            recipes = Recipe.objects.all()
            assert recipes.count() == 0

        def test_update_recipe_action(self, api_client):
            r = RecipeFactory()
            a = ActionFactory(name="test")

            res = api_client.patch(f"/api/v3/recipe/{r.pk}/", {"action_id": a.id})
            assert res.status_code == 200

            r.refresh_from_db()
            assert r.action == a

        def test_update_recipe_comment(self, api_client):
            r = RecipeFactory(comment="foo")

            res = api_client.patch(f"/api/v3/recipe/{r.pk}/", {"comment": "bar"})
            assert res.status_code == 200

            r.refresh_from_db()
            assert r.comment == "bar"

        def test_update_recipe_bug(self, api_client):
            r = RecipeFactory()

            res = api_client.patch(f"/api/v3/recipe/{r.pk}/", {"bug_number": 42})
            assert res.status_code == 200

            r.refresh_from_db()
            assert r.bug_number == 42

        def test_updating_recipes_stores_the_user(self, api_client):
            recipe = RecipeFactory()
            api_client.patch(f"/api/v3/recipe/{recipe.pk}/", {"name": "Test Recipe"})
            recipe.refresh_from_db()
            assert recipe.latest_revision.user is not None

        def test_it_can_update_recipes_with_only_filter_object(self, api_client):
            recipe = RecipeFactory(name="unchanged", extra_filter_expression="true")
            channel = ChannelFactory()

            res = api_client.patch(
                "/api/v3/recipe/%s/" % recipe.id,
                {
                    "name": "changed",
                    "extra_filter_expression": "",
                    "filter_object": [{"type": "channel", "channels": [channel.slug]}],
                },
            )
            assert res.status_code == 200, res.json()
            recipe.refresh_from_db()
            assert recipe.extra_filter_expression == ""
            assert recipe.filter_object
            assert recipe.filter_expression == f'normandy.channel in ["{channel.slug}"]'

            # And you can omit it too
            res = api_client.patch(
                "/api/v3/recipe/%s/" % recipe.id,
                {
                    "name": "changed",
                    "filter_object": [{"type": "channel", "channels": [channel.slug]}],
                },
            )
            assert res.status_code == 200, res.json()
            recipe.refresh_from_db()
            assert recipe.extra_filter_expression == ""

            # Let's paranoid-check that you can't unset the filter_object too.
            res = api_client.patch(
                "/api/v3/recipe/%s/" % recipe.id, {"name": "changed", "filter_object": []}
            )
            assert res.status_code == 400
            assert res.json()["non_field_errors"] == [
                "if extra_filter_expression is blank, at least one filter_object is required"
            ]

    @pytest.mark.django_db
    class TestFilterObjects(object):
        def make_recipe(self, api_client, **kwargs):
            data = {
                "name": "Test Recipe",
                "action_id": ActionFactory().id,
                "arguments": {},
                "enabled": True,
                "extra_filter_expression": "true",
                "filter_object": [],
            }
            data.update(kwargs)
            return api_client.post("/api/v3/recipe/", data)

        def test_bad_filter_objects(self, api_client):
            res = self.make_recipe(api_client, filter_object={})  # not a list
            assert res.status_code == 400
            assert res.json() == {
                "filter_object": {"non field errors": ["filter_object must be a list."]}
            }

            res = self.make_recipe(
                api_client, filter_object=["1 + 1 == 2"]
            )  # not a list of objects
            assert res.status_code == 400
            assert res.json() == {
                "filter_object": {
                    "0": {"non field errors": ["filter_object members must be objects."]}
                }
            }

            res = self.make_recipe(
                api_client, filter_object=[{"channels": ["release"]}]
            )  # type is required
            assert res.status_code == 400
            assert res.json() == {"filter_object": {"0": {"type": ["This field is required."]}}}

        def test_validate_filter_objects_channels(self, api_client):
            res = self.make_recipe(
                api_client, filter_object=[{"type": "channel", "channels": ["nightwolf"]}]
            )
            assert res.status_code == 400
            assert res.json() == {
                "filter_object": {"0": {"channels": ["Unrecognized channel slug 'nightwolf'"]}}
            }
            ChannelFactory(slug="nightwolf")
            res = self.make_recipe(
                api_client, filter_object=[{"type": "channel", "channels": ["nightwolf"]}]
            )
            assert res.status_code == 201

        def test_validate_filter_objects_locales(self, api_client):
            res = self.make_recipe(
                api_client, filter_object=[{"type": "locale", "locales": ["sv"]}]
            )
            assert res.status_code == 400
            assert res.json() == {
                "filter_object": {"0": {"locales": ["Unrecognized locale code 'sv'"]}}
            }

            LocaleFactory(code="sv")
            res = self.make_recipe(
                api_client, filter_object=[{"type": "locale", "locales": ["sv"]}]
            )
            assert res.status_code == 201

        def test_validate_filter_objects_countries(self, api_client):
            res = self.make_recipe(
                api_client, filter_object=[{"type": "country", "countries": ["SS"]}]
            )
            assert res.status_code == 400
            assert res.json() == {
                "filter_object": {"0": {"countries": ["Unrecognized country code 'SS'"]}}
            }

            CountryFactory(code="SS", name="South Sudan")
            res = self.make_recipe(
                api_client, filter_object=[{"type": "country", "countries": ["SS"]}]
            )
            assert res.status_code == 201

        def test_channel_works(self, api_client):
            channel1 = ChannelFactory(slug="beta")
            channel2 = ChannelFactory(slug="release")
            res = self.make_recipe(
                api_client,
                filter_object=[{"type": "channel", "channels": [channel1.slug, channel2.slug]}],
            )
            assert res.status_code == 201, res.json()
            recipe_data = res.json()

            Recipe.objects.get(id=recipe_data["id"])
<<<<<<< HEAD
            assert recipe_data["latest_revision"]["filter_expression"] == (
                '(normandy.channel in ["release","beta"]) && (true)'
=======
            assert recipe_data["filter_expression"] == (
                f'(normandy.channel in ["{channel1.slug}","{channel2.slug}"]) && (true)'
>>>>>>> 8bbf77bd
            )

        def test_channel_correct_fields(self, api_client):
            res = self.make_recipe(api_client, filter_object=[{"type": "channel"}])
            assert res.status_code == 400
            assert res.json() == {
                "filter_object": {"0": {"channels": ["This field is required."]}}
            }

        def test_locale_works(self, api_client):
            locale1 = LocaleFactory()
            locale2 = LocaleFactory(code="de")
            res = self.make_recipe(
                api_client,
                filter_object=[{"type": "locale", "locales": [locale1.code, locale2.code]}],
            )
            assert res.status_code == 201, res.json()
            recipe_data = res.json()

            Recipe.objects.get(id=recipe_data["id"])
<<<<<<< HEAD
            assert recipe_data["latest_revision"]["filter_expression"] == (
                '(normandy.locale in ["en-US","de"]) && (true)'
=======
            assert recipe_data["filter_expression"] == (
                f'(normandy.locale in ["{locale1.code}","{locale2.code}"]) && (true)'
>>>>>>> 8bbf77bd
            )

        def test_locale_correct_fields(self, api_client):
            res = self.make_recipe(api_client, filter_object=[{"type": "locale"}])
            assert res.status_code == 400
            assert res.json() == {"filter_object": {"0": {"locales": ["This field is required."]}}}

        def test_country_works(self, api_client):
            country1 = CountryFactory()
            country2 = CountryFactory(code="DE")
            res = self.make_recipe(
                api_client,
                filter_object=[{"type": "country", "countries": [country1.code, country2.code]}],
            )
            assert res.status_code == 201, res.json()
            recipe_data = res.json()

            Recipe.objects.get(id=recipe_data["id"])
<<<<<<< HEAD
            assert recipe_data["latest_revision"]["filter_expression"] == (
                '(normandy.country in ["US","DE"]) && (true)'
=======
            assert recipe_data["filter_expression"] == (
                f'(normandy.country in ["{country1.code}","{country2.code}"]) && (true)'
>>>>>>> 8bbf77bd
            )

        def test_country_correct_fields(self, api_client):
            res = self.make_recipe(api_client, filter_object=[{"type": "country"}])
            assert res.status_code == 400
            assert res.json() == {
                "filter_object": {"0": {"countries": ["This field is required."]}}
            }

        def test_bucket_sample_works(self, api_client):
            res = self.make_recipe(
                api_client,
                filter_object=[
                    {
                        "type": "bucketSample",
                        "start": 1,
                        "count": 2,
                        "total": 3,
                        "input": ["normandy.userId", "normandy.recipeId"],
                    }
                ],
            )
            assert res.status_code == 201, res.json()
            recipe_data = res.json()

            Recipe.objects.get(id=recipe_data["id"])
            assert recipe_data["latest_revision"]["filter_expression"] == (
                "([normandy.userId,normandy.recipeId]|bucketSample(1.0,2.0,3.0)) && (true)"
            )

        def test_bucket_sample_correct_fields(self, api_client):
            res = self.make_recipe(api_client, filter_object=[{"type": "bucketSample"}])
            assert res.status_code == 400
            assert res.json() == {
                "filter_object": {
                    "0": {
                        "start": ["This field is required."],
                        "count": ["This field is required."],
                        "total": ["This field is required."],
                        "input": ["This field is required."],
                    }
                }
            }

            res = self.make_recipe(
                api_client,
                filter_object=[{"type": "bucketSample", "start": "a", "count": -1, "total": -2}],
            )
            assert res.status_code == 400
            assert res.json() == {
                "filter_object": {
                    "0": {
                        "start": ["A valid number is required."],
                        "count": ["Ensure this value is greater than or equal to 0."],
                        "total": ["Ensure this value is greater than or equal to 0."],
                        "input": ["This field is required."],
                    }
                }
            }

        def test_stable_sample_works(self, api_client):
            res = self.make_recipe(
                api_client,
                filter_object=[
                    {
                        "type": "stableSample",
                        "rate": 0.5,
                        "input": ["normandy.userId", "normandy.recipeId"],
                    }
                ],
            )
            assert res.status_code == 201, res.json()
            recipe_data = res.json()

            Recipe.objects.get(id=recipe_data["id"])
            assert recipe_data["latest_revision"]["filter_expression"] == (
                "([normandy.userId,normandy.recipeId]|stableSample(0.5)) && (true)"
            )

        def test_stable_sample_correct_fields(self, api_client):
            res = self.make_recipe(api_client, filter_object=[{"type": "stableSample"}])
            assert res.status_code == 400
            assert res.json() == {
                "filter_object": {
                    "0": {
                        "rate": ["This field is required."],
                        "input": ["This field is required."],
                    }
                }
            }

            res = self.make_recipe(
                api_client, filter_object=[{"type": "stableSample", "rate": 10}]
            )
            assert res.status_code == 400
            assert res.json() == {
                "filter_object": {
                    "0": {
                        "rate": ["Ensure this value is less than or equal to 1."],
                        "input": ["This field is required."],
                    }
                }
            }

        def test_version_works(self, api_client):
            res = self.make_recipe(
                api_client, filter_object=[{"type": "version", "versions": [57, 58]}]
            )
            assert res.status_code == 201, res.json()
            recipe_data = res.json()

            Recipe.objects.get(id=recipe_data["id"])
            assert recipe_data["latest_revision"]["filter_expression"] == (
                '((normandy.version>="57"&&normandy.version<"58")||'
                '(normandy.version>="58"&&normandy.version<"59")) && (true)'
            )

        def test_version_correct_fields(self, api_client):
            res = self.make_recipe(api_client, filter_object=[{"type": "version"}])
            assert res.status_code == 400
            assert res.json() == {
                "filter_object": {"0": {"versions": ["This field is required."]}}
            }

        def test_invalid_filter(self, api_client):
            res = self.make_recipe(api_client, filter_object=[{"type": "invalid"}])
            assert res.status_code == 400
            assert res.json() == {
                "filter_object": {"0": {"type": ['Unknown filter object type "invalid".']}}
            }

    @pytest.mark.django_db
    class TestDetail(object):
        def test_history(self, api_client):
            recipe = RecipeFactory(name="version 1")
            recipe.revise(name="version 2")
            recipe.revise(name="version 3")

            res = api_client.get("/api/v3/recipe/%s/history/" % recipe.id)

            assert res.data[0]["name"] == "version 3"
            assert res.data[1]["name"] == "version 2"
            assert res.data[2]["name"] == "version 1"

        def test_it_can_enable_recipes(self, api_client):
            recipe = RecipeFactory(approver=UserFactory())

            res = api_client.post("/api/v3/recipe/%s/enable/" % recipe.id)
            assert res.status_code == 200
            assert res.data["approved_revision"]["enabled"] is True

            recipe = Recipe.objects.all()[0]
            assert recipe.enabled

        def test_cannot_enable_unapproved_recipes(self, api_client):
            recipe = RecipeFactory()

            res = api_client.post("/api/v3/recipe/%s/enable/" % recipe.id)
            assert res.status_code == 409
            assert res.data["error"] == "Cannot enable a recipe that is not approved."

        def test_cannot_enable_enabled_recipes(self, api_client):
            recipe = RecipeFactory(approver=UserFactory(), enabler=UserFactory())

            res = api_client.post("/api/v3/recipe/%s/enable/" % recipe.id)
            assert res.status_code == 409
            assert res.data["error"] == "This revision is already enabled."

        def test_it_can_disable_enabled_recipes(self, api_client):
            recipe = RecipeFactory(approver=UserFactory(), enabler=UserFactory())
            assert recipe.enabled

            res = api_client.post("/api/v3/recipe/%s/disable/" % recipe.id)
            assert res.status_code == 200
            assert res.data["approved_revision"]["enabled"] is False

            recipe = Recipe.objects.all()[0]
            assert not recipe.enabled

            # Can't disable it a second time.
            res = api_client.post("/api/v3/recipe/%s/disable/" % recipe.id)
            assert res.status_code == 409
            assert res.json()["error"] == "This revision is already disabled."

        def test_detail_view_includes_cache_headers(self, api_client):
            recipe = RecipeFactory()
            res = api_client.get(f"/api/v3/recipe/{recipe.id}/")
            assert res.status_code == 200
            # It isn't important to assert a particular value for max-age
            assert "max-age=" in res["Cache-Control"]
            assert "public" in res["Cache-Control"]

        def test_detail_sets_no_cookies(self, api_client):
            recipe = RecipeFactory()
            res = api_client.get("/api/v3/recipe/{id}/".format(id=recipe.id))
            assert res.status_code == 200
            assert res.client.cookies == {}

    @pytest.mark.django_db
    class TestFiltering(object):
        def test_filtering_by_enabled_lowercase(self, api_client):
            r1 = RecipeFactory(approver=UserFactory(), enabler=UserFactory())
            RecipeFactory()

            res = api_client.get("/api/v3/recipe/?enabled=true")
            assert res.status_code == 200
            assert [r["id"] for r in res.data["results"]] == [r1.id]

        def test_filtering_by_enabled_fuzz(self, api_client):
            """
            Test that we don't return 500 responses when we get unexpected boolean filters.

            This was a real case that showed up in our error logging.
            """
            url = (
                "/api/v3/recipe/?enabled=javascript%3a%2f*"
                "<%2fscript><svg%2fonload%3d'%2b%2f'%2f%2b"
            )
            res = api_client.get(url)
            assert res.status_code == 200

        def test_list_filter_status(self, api_client):
            r1 = RecipeFactory()
            r2 = RecipeFactory(approver=UserFactory(), enabler=UserFactory())

            res = api_client.get("/api/v3/recipe/?status=enabled")
            assert res.status_code == 200
            results = res.data["results"]
            assert len(results) == 1
            assert results[0]["id"] == r2.id

            res = api_client.get("/api/v3/recipe/?status=disabled")
            assert res.status_code == 200
            results = res.data["results"]
            assert len(results) == 1
            assert results[0]["id"] == r1.id

        def test_list_filter_text(self, api_client):
            r1 = RecipeFactory(name="first", extra_filter_expression="1 + 1 == 2")
            r2 = RecipeFactory(name="second", extra_filter_expression="one + one == two")

            res = api_client.get("/api/v3/recipe/?text=first")
            assert res.status_code == 200
            results = res.data["results"]
            assert len(results) == 1
            assert results[0]["id"] == r1.id

            res = api_client.get("/api/v3/recipe/?text=one")
            assert res.status_code == 200
            results = res.data["results"]
            assert len(results) == 1
            assert results[0]["id"] == r2.id

            res = api_client.get("/api/v3/recipe/?text=t")
            assert res.status_code == 200
            results = res.data["results"]
            assert len(results) == 2
            for recipe in results:
                assert recipe["id"] in [r1.id, r2.id]

        def test_list_filter_text_null_bytes(self, api_client):
            res = api_client.get("/api/v3/recipe/?text=\x00")
            assert res.status_code == 400
            assert res.json()["detail"] == "Null bytes in text"

        def test_search_works_with_arguments(self, api_client):
            r1 = RecipeFactory(arguments={"one": 1})
            r2 = RecipeFactory(arguments={"two": 2})

            res = api_client.get("/api/v3/recipe/?text=one")
            assert res.status_code == 200
            assert [r["id"] for r in res.data["results"]] == [r1.id]

            res = api_client.get("/api/v3/recipe/?text=2")
            assert res.status_code == 200
            assert [r["id"] for r in res.data["results"]] == [r2.id]

        def test_search_out_of_order(self, api_client):
            r1 = RecipeFactory(name="apple banana")
            r2 = RecipeFactory(name="cherry daikon")

            res = api_client.get("/api/v3/recipe/?text=banana apple")
            assert res.status_code == 200
            assert [r["id"] for r in res.data["results"]] == [r1.id]

            res = api_client.get("/api/v3/recipe/?text=daikon cherry")
            assert res.status_code == 200
            assert [r["id"] for r in res.data["results"]] == [r2.id]

        def test_search_all_words_required(self, api_client):
            r1 = RecipeFactory(name="apple banana")
            RecipeFactory(name="apple")

            res = api_client.get("/api/v3/recipe/?text=apple banana")
            assert res.status_code == 200
            assert [r["id"] for r in res.data["results"]] == [r1.id]

        def test_list_filter_action_legacy(self, api_client):
            a1 = ActionFactory()
            a2 = ActionFactory()
            r1 = RecipeFactory(action=a1)
            r2 = RecipeFactory(action=a2)

            assert a1.id != a2.id

            res = api_client.get(f"/api/v3/recipe/?latest_revision__action={a1.id}")
            assert res.status_code == 200
            assert [r["id"] for r in res.data["results"]] == [r1.id]

            res = api_client.get(f"/api/v3/recipe/?latest_revision__action={a2.id}")
            assert res.status_code == 200
            assert [r["id"] for r in res.data["results"]] == [r2.id]

            assert a1.id != -1 and a2.id != -1
            res = api_client.get("/api/v3/recipe/?latest_revision__action=-1")
            assert res.status_code == 400
            assert res.data["latest_revision__action"][0].code == "invalid_choice"

        def test_list_filter_action(self, api_client):
            a1 = ActionFactory()
            a2 = ActionFactory()
            r1 = RecipeFactory(action=a1)
            r2 = RecipeFactory(action=a2)

            assert a1.name != a2.name

            res = api_client.get(f"/api/v3/recipe/?action={a1.name}")
            assert res.status_code == 200
            assert [r["id"] for r in res.data["results"]] == [r1.id]

            res = api_client.get(f"/api/v3/recipe/?action={a2.name}")
            assert res.status_code == 200
            assert [r["id"] for r in res.data["results"]] == [r2.id]

            assert a1.name != "nonexistant" and a2.name != "nonexistant"
            res = api_client.get("/api/v3/recipe/?action=nonexistant")
            assert res.status_code == 200
            assert res.data["count"] == 0

        def test_filter_by_bug_number(self, api_client):
            RecipeFactory()
            match1 = RecipeFactory(bug_number=1)
            match2 = RecipeFactory(bug_number=1)
            RecipeFactory(bug_number=2)

            res = api_client.get("/api/v3/recipe/?bug_number=1")
            assert res.status_code == 200
            assert res.data["count"] == 2
            assert set(r["id"] for r in res.data["results"]) == set([match1.id, match2.id])

        def test_order_last_updated(self, api_client):
            r1 = RecipeFactory()
            r2 = RecipeFactory()
            now = r1.latest_revision.updated
            yesterday = now - timedelta(days=1)
            r1.latest_revision.updated = yesterday
            r2.latest_revision.updated = now
            # Call the super class's save method so that
            # `latest_revision.updated` doesn't get rewritten
            super(RecipeRevision, r1.latest_revision).save()
            super(RecipeRevision, r2.latest_revision).save()

            res = api_client.get("/api/v3/recipe/?ordering=last_updated")
            assert res.status_code == 200
            assert [r["id"] for r in res.data["results"]] == [r1.id, r2.id]

            res = api_client.get("/api/v3/recipe/?ordering=-last_updated")
            assert res.status_code == 200
            assert [r["id"] for r in res.data["results"]] == [r2.id, r1.id]

        def test_order_name(self, api_client):
            r1 = RecipeFactory(name="a")
            r2 = RecipeFactory(name="b")

            res = api_client.get("/api/v3/recipe/?ordering=name")
            assert res.status_code == 200
            assert [r["id"] for r in res.data["results"]] == [r1.id, r2.id]

            res = api_client.get("/api/v3/recipe/?ordering=-name")
            assert res.status_code == 200
            assert [r["id"] for r in res.data["results"]] == [r2.id, r1.id]

        def test_order_by_action_name(self, api_client):
            r1 = RecipeFactory(name="a")
            r1.action.name = "Bee"
            r1.action.save()
            r2 = RecipeFactory(name="b")
            r2.action.name = "Cee"
            r2.action.save()
            r3 = RecipeFactory(name="c")
            r3.action.name = "Ahh"
            r3.action.save()

            res = api_client.get("/api/v3/recipe/?ordering=action")
            assert res.status_code == 200
            # Expected order is ['Ahh', 'Bee', 'Cee']
            assert [r["id"] for r in res.data["results"]] == [r3.id, r1.id, r2.id]

            res = api_client.get("/api/v3/recipe/?ordering=-action")
            assert res.status_code == 200
            # Expected order is ['Cee', 'Bee', 'Ahh']
            assert [r["id"] for r in res.data["results"]] == [r2.id, r1.id, r3.id]

        def test_order_bogus(self, api_client):
            """Test that filtering by an unknown key doesn't change the sort order"""
            RecipeFactory(name="a")
            RecipeFactory(name="b")

            res = api_client.get("/api/v3/recipe/?ordering=bogus")
            assert res.status_code == 200
            first_ordering = [r["id"] for r in res.data["results"]]

            res = api_client.get("/api/v3/recipe/?ordering=-bogus")
            assert res.status_code == 200
            assert [r["id"] for r in res.data["results"]] == first_ordering


@pytest.mark.django_db
class TestRecipeRevisionAPI(object):
    def test_it_works(self, api_client):
        res = api_client.get("/api/v3/recipe_revision/")
        assert res.status_code == 200
        assert res.data == {"count": 0, "next": None, "previous": None, "results": []}

    def test_it_serves_revisions(self, api_client):
        recipe = RecipeFactory()
        res = api_client.get("/api/v3/recipe_revision/%s/" % recipe.latest_revision.id)
        assert res.status_code == 200
        assert res.data["id"] == recipe.latest_revision.id

    def test_request_approval(self, api_client):
        recipe = RecipeFactory()
        res = api_client.post(
            "/api/v3/recipe_revision/{}/request_approval/".format(recipe.latest_revision.id)
        )
        assert res.status_code == 201
        assert res.data["id"] == recipe.latest_revision.approval_request.id

    def test_cannot_open_second_approval_request(self, api_client):
        recipe = RecipeFactory()
        ApprovalRequestFactory(revision=recipe.latest_revision)
        res = api_client.post(
            "/api/v3/recipe_revision/{}/request_approval/".format(recipe.latest_revision.id)
        )
        assert res.status_code == 400

    def test_it_has_an_identicon_seed(self, api_client):
        recipe = RecipeFactory(enabler=UserFactory(), approver=UserFactory())
        res = api_client.get(f"/api/v3/recipe_revision/{recipe.latest_revision.id}/")
        assert res.data["identicon_seed"] == recipe.identicon_seed


@pytest.mark.django_db
class TestApprovalRequestAPI(object):
    def test_it_works(self, api_client):
        res = api_client.get("/api/v3/approval_request/")
        assert res.status_code == 200
        assert res.data == {"count": 0, "next": None, "previous": None, "results": []}

    def test_approve(self, api_client):
        r = RecipeFactory()
        a = ApprovalRequestFactory(revision=r.latest_revision)
        res = api_client.post(
            "/api/v3/approval_request/{}/approve/".format(a.id), {"comment": "r+"}
        )
        assert res.status_code == 200

        r.refresh_from_db()
        assert r.is_approved
        assert r.approved_revision.approval_request.comment == "r+"

    def test_approve_no_comment(self, api_client):
        r = RecipeFactory()
        a = ApprovalRequestFactory(revision=r.latest_revision)
        res = api_client.post("/api/v3/approval_request/{}/approve/".format(a.id))
        assert res.status_code == 400
        assert res.data["comment"] == "This field is required."

    def test_approve_not_actionable(self, api_client):
        r = RecipeFactory()
        a = ApprovalRequestFactory(revision=r.latest_revision)
        a.approve(UserFactory(), "r+")

        res = api_client.post(
            "/api/v3/approval_request/{}/approve/".format(a.id), {"comment": "r+"}
        )
        assert res.status_code == 400
        assert res.data["error"] == "This approval request has already been approved or rejected."

    def test_reject(self, api_client):
        r = RecipeFactory()
        a = ApprovalRequestFactory(revision=r.latest_revision)
        res = api_client.post(
            "/api/v3/approval_request/{}/reject/".format(a.id), {"comment": "r-"}
        )
        assert res.status_code == 200

        r.latest_revision.approval_request.refresh_from_db()
        assert r.latest_revision.approval_status == r.latest_revision.REJECTED
        assert r.latest_revision.approval_request.comment == "r-"

    def test_reject_no_comment(self, api_client):
        r = RecipeFactory()
        a = ApprovalRequestFactory(revision=r.latest_revision)
        res = api_client.post("/api/v3/approval_request/{}/reject/".format(a.id))
        assert res.status_code == 400
        assert res.data["comment"] == "This field is required."

    def test_reject_not_actionable(self, api_client):
        r = RecipeFactory()
        a = ApprovalRequestFactory(revision=r.latest_revision)
        a.approve(UserFactory(), "r+")

        res = api_client.post(
            "/api/v3/approval_request/{}/reject/".format(a.id), {"comment": "-r"}
        )
        assert res.status_code == 400
        assert res.data["error"] == "This approval request has already been approved or rejected."

    def test_close(self, api_client):
        r = RecipeFactory()
        a = ApprovalRequestFactory(revision=r.latest_revision)
        res = api_client.post("/api/v3/approval_request/{}/close/".format(a.id))
        assert res.status_code == 204

        with pytest.raises(ApprovalRequest.DoesNotExist):
            ApprovalRequest.objects.get(pk=a.pk)


@pytest.mark.django_db
class TestApprovalFlow(object):
    def verify_signatures(self, api_client, expected_count=None):
        # v1 usage here is correct, since v3 doesn't yet provide signatures
        res = api_client.get("/api/v1/recipe/signed/")
        assert res.status_code == 200
        signed_data = res.json()

        if expected_count is not None:
            assert len(signed_data) == expected_count

        for recipe_and_signature in signed_data:
            recipe = recipe_and_signature["recipe"]
            expected_signature = recipe_and_signature["signature"]["signature"]
            data = canonical_json_dumps(recipe).encode()
            actual_signature = fake_sign([data])[0]["signature"]
            assert actual_signature == expected_signature

    def test_full_approval_flow(self, settings, api_client, mocked_autograph):
        # The `mocked_autograph` fixture is provided so that recipes can be signed

        settings.PEER_APPROVAL_ENFORCED = True

        action = ActionFactory()
        user1 = UserFactory(is_superuser=True)
        user2 = UserFactory(is_superuser=True)
        api_client.force_authenticate(user1)

        # Create a recipe
        res = api_client.post(
            "/api/v3/recipe/",
            {
                "action_id": action.id,
                "arguments": {},
                "name": "test recipe",
                "extra_filter_expression": "counter == 0",
                "enabled": "false",
            },
        )
        assert res.status_code == 201, res.data
        recipe_data_0 = res.json()

        # It is visible in the api but not approved
        res = api_client.get(f"/api/v3/recipe/{recipe_data_0['id']}/")
        assert res.status_code == 200
        assert res.json()["latest_revision"] is not None
        assert res.json()["approved_revision"] is None

        # Request approval for it
        res = api_client.post(
            "/api/v3/recipe_revision/{}/request_approval/".format(
                recipe_data_0["latest_revision"]["id"]
            )
        )
        approval_data = res.json()
        assert res.status_code == 201

        # The requester isn't allowed to approve a recipe
        res = api_client.post(
            "/api/v3/approval_request/{}/approve/".format(approval_data["id"]), {"comment": "r+"}
        )
        assert res.status_code == 403  # Forbidden

        # Approve and enable the recipe
        api_client.force_authenticate(user2)
        res = api_client.post(
            "/api/v3/approval_request/{}/approve/".format(approval_data["id"]), {"comment": "r+"}
        )
        assert res.status_code == 200
        res = api_client.post("/api/v3/recipe/{}/enable/".format(recipe_data_0["id"]))
        assert res.status_code == 200

        # It is now visible in the API as approved and signed
        res = api_client.get("/api/v3/recipe/{}/".format(recipe_data_0["id"]))
        assert res.status_code == 200
        recipe_data_1 = res.json()
        assert recipe_data_1["approved_revision"] is not None
        self.verify_signatures(api_client, expected_count=1)

        # Make another change
        api_client.force_authenticate(user1)
        res = api_client.patch(
            "/api/v3/recipe/{}/".format(recipe_data_1["id"]),
            {"extra_filter_expression": "counter == 1"},
        )
        assert res.status_code == 200

        # The change should only be seen in the latest revision, not the approved
        res = api_client.get("/api/v3/recipe/{}/".format(recipe_data_1["id"]))
        assert res.status_code == 200
        recipe_data_2 = res.json()
        assert recipe_data_2["approved_revision"]["extra_filter_expression"] == "counter == 0"
        assert recipe_data_2["latest_revision"]["extra_filter_expression"] == "counter == 1"
        self.verify_signatures(api_client, expected_count=1)

        # Request approval for the change
        res = api_client.post(
            "/api/v3/recipe_revision/{}/request_approval/".format(
                recipe_data_2["latest_revision"]["id"]
            )
        )
        approval_data = res.json()
        recipe_data_2["latest_revision"]["approval_request"] = approval_data
        assert res.status_code == 201

        # The change should not be visible yet, since it isn't approved
        res = api_client.get("/api/v3/recipe/{}/".format(recipe_data_1["id"]))
        assert res.status_code == 200
        assert res.json()["approved_revision"] == recipe_data_2["approved_revision"]
        assert res.json()["latest_revision"] == recipe_data_2["latest_revision"]
        self.verify_signatures(api_client, expected_count=1)

        # Can't reject your own approval
        res = api_client.post(
            "/api/v3/approval_request/{}/reject/".format(approval_data["id"]), {"comment": "r-"}
        )
        assert res.status_code == 403
        assert res.json()["error"] == "You cannot reject your own approval request."

        # Reject the change
        api_client.force_authenticate(user2)
        res = api_client.post(
            "/api/v3/approval_request/{}/reject/".format(approval_data["id"]), {"comment": "r-"}
        )
        approval_data = res.json()
        recipe_data_2["approval_request"] = approval_data
        recipe_data_2["latest_revision"]["approval_request"] = approval_data
        assert res.status_code == 200

        # The change should not be visible yet, since it isn't approved
        res = api_client.get("/api/v3/recipe/{}/".format(recipe_data_1["id"]))
        assert res.status_code == 200
        assert res.json()["approved_revision"] == recipe_data_2["approved_revision"]
        assert res.json()["latest_revision"] == recipe_data_2["latest_revision"]
        self.verify_signatures(api_client, expected_count=1)

        # Make a third version of the recipe
        api_client.force_authenticate(user1)
        res = api_client.patch(
            "/api/v3/recipe/{}/".format(recipe_data_1["id"]),
            {"extra_filter_expression": "counter == 2"},
        )
        recipe_data_3 = res.json()
        assert res.status_code == 200

        # Request approval
        res = api_client.post(
            "/api/v3/recipe_revision/{}/request_approval/".format(
                recipe_data_3["latest_revision"]["id"]
            )
        )
        approval_data = res.json()
        assert res.status_code == 201

        # Approve the change
        api_client.force_authenticate(user2)
        res = api_client.post(
            "/api/v3/approval_request/{}/approve/".format(approval_data["id"]), {"comment": "r+"}
        )
        assert res.status_code == 200

        # The change should be visible now, since it is approved
        res = api_client.get("/api/v3/recipe/{}/".format(recipe_data_1["id"]))
        assert res.status_code == 200
        recipe_data_4 = res.json()
        assert recipe_data_4["approved_revision"]["extra_filter_expression"] == "counter == 2"
        self.verify_signatures(api_client, expected_count=1)

    def test_cancel_approval(self, api_client, mocked_autograph):
        action = ActionFactory()
        user1 = UserFactory(is_superuser=True)
        user2 = UserFactory(is_superuser=True)
        api_client.force_authenticate(user1)

        # Create a recipe
        res = api_client.post(
            "/api/v3/recipe/",
            {
                "action_id": action.id,
                "arguments": {},
                "name": "test recipe",
                "extra_filter_expression": "counter == 0",
                "enabled": "false",
            },
        )
        assert res.status_code == 201
        recipe_id = res.json()["id"]
        revision_id = res.json()["latest_revision"]["id"]

        # Request approval
        res = api_client.post(f"/api/v3/recipe_revision/{revision_id}/request_approval/")
        assert res.status_code == 201
        approval_request_id = res.json()["id"]

        # Approve the recipe
        api_client.force_authenticate(user2)
        res = api_client.post(
            f"/api/v3/approval_request/{approval_request_id}/approve/", {"comment": "r+"}
        )
        assert res.status_code == 200

        # The API shouldn't have any signed recipe yet
        self.verify_signatures(api_client, expected_count=0)

        # Enable the recipe
        res = api_client.post(f"/api/v3/recipe/{recipe_id}/enable/")
        assert res.status_code == 200

        # The API should have correct signatures now
        self.verify_signatures(api_client, expected_count=1)

        # Make another change
        api_client.force_authenticate(user1)
        res = api_client.patch(
            f"/api/v3/recipe/{recipe_id}/", {"extra_filter_expression": "counter == 1"}
        )
        assert res.status_code == 200
        revision_id = res.json()["latest_revision"]["id"]

        # Request approval for the second change
        res = api_client.post(f"/api/v3/recipe_revision/{revision_id}/request_approval/")
        approval_request_id = res.json()["id"]
        assert res.status_code == 201

        # Cancel the approval request
        res = api_client.post(f"/api/v3/approval_request/{approval_request_id}/close/")
        assert res.status_code == 204

        # The API should still have correct signatures
        self.verify_signatures(api_client, expected_count=1)


@pytest.mark.django_db
@pytest.mark.parametrize(
    "endpoint,Factory",
    [
        ("/api/v3/action/", ActionFactory),
        ("/api/v3/recipe/", RecipeFactory),
        ("/api/v3/recipe_revision/", RecipeRevisionFactory),
        ("/api/v3/approval_request/", ApprovalRequestFactory),
    ],
)
def test_apis_makes_a_reasonable_number_of_db_queries(endpoint, Factory, client, settings):
    # Naive versions of this view could easily make several queries
    # per item, which is very slow. Make sure that isn't the case.
    Factory.create_batch(100)
    queries = CaptureQueriesContext(connection)

    with queries:
        res = client.get(endpoint)
        assert res.status_code == 200

    # Pagination naturally makes one query per item in the page. Anything
    # under `page_size * 2` isn't doing any additional queries per recipe.
    page_size = settings.REST_FRAMEWORK["PAGE_SIZE"]

    assert len(queries) < page_size * 2, queries


@pytest.mark.django_db
class TestFilterObjects(object):
    def make_recipe(self, api_client, **kwargs):
        data = {
            "name": "Test Recipe",
            "action_id": ActionFactory().id,
            "arguments": {},
            "enabled": True,
        }
        data.update(kwargs)
        return api_client.post("/api/v3/recipe/", data)

    def test_bad_filter_objects(self, api_client):
        res = self.make_recipe(api_client, filter_object={})  # not a list
        assert res.status_code == 400
        assert res.json() == {
            "filter_object": {"non field errors": ["filter_object must be a list."]}
        }

        res = self.make_recipe(api_client, filter_object=["1 + 1 == 2"])  # not a list of objects
        assert res.status_code == 400
        assert res.json() == {
            "filter_object": {
                "0": {"non field errors": ["filter_object members must be objects."]}
            }
        }

        res = self.make_recipe(api_client, filter_object=[{"channels": ["release"]}])
        assert res.status_code == 400
        assert res.json() == {"filter_object": {"0": {"type": ["This field is required."]}}}

    def test_channel_works(self, api_client):
        channel1 = ChannelFactory(slug="beta")
        channel2 = ChannelFactory(slug="release")

        res = self.make_recipe(
            api_client,
            filter_object=[{"type": "channel", "channels": [channel1.slug, channel2.slug]}],
        )
        assert res.status_code == 201, res.json()
<<<<<<< HEAD
        assert res.json()["latest_revision"]["filter_expression"] == (
            'normandy.channel in ["release","beta"]'
=======
        assert res.json()["filter_expression"] == (
            f'normandy.channel in ["{channel1.slug}","{channel2.slug}"]'
>>>>>>> 8bbf77bd
        )

    def test_channel_correct_fields(self, api_client):
        res = self.make_recipe(api_client, filter_object=[{"type": "channel"}])
        assert res.status_code == 400
        assert res.json() == {"filter_object": {"0": {"channels": ["This field is required."]}}}

    def test_locale_works(self, api_client):
        locale1 = LocaleFactory()
        locale2 = LocaleFactory(code="de")
        res = self.make_recipe(
            api_client, filter_object=[{"type": "locale", "locales": [locale1.code, locale2.code]}]
        )
        assert res.status_code == 201, res.json()
<<<<<<< HEAD
        assert res.json()["latest_revision"]["filter_expression"] == (
            'normandy.locale in ["en-US","de"]'
=======
        assert res.json()["filter_expression"] == (
            f'normandy.locale in ["{locale1.code}","{locale2.code}"]'
>>>>>>> 8bbf77bd
        )

    def test_locale_correct_fields(self, api_client):
        res = self.make_recipe(api_client, filter_object=[{"type": "locale"}])
        assert res.status_code == 400
        assert res.json() == {"filter_object": {"0": {"locales": ["This field is required."]}}}

    def test_country_works(self, api_client):
        country1 = CountryFactory()
        country2 = CountryFactory(code="DE")
        res = self.make_recipe(
            api_client,
            filter_object=[{"type": "country", "countries": [country1.code, country2.code]}],
        )
        assert res.status_code == 201, res.json()
<<<<<<< HEAD
        assert res.json()["latest_revision"]["filter_expression"] == (
            'normandy.country in ["US","DE"]'
=======
        assert res.json()["filter_expression"] == (
            f'normandy.country in ["{country1.code}","{country2.code}"]'
>>>>>>> 8bbf77bd
        )

    def test_country_correct_fields(self, api_client):
        res = self.make_recipe(api_client, filter_object=[{"type": "country"}])
        assert res.status_code == 400
        assert res.json() == {"filter_object": {"0": {"countries": ["This field is required."]}}}

    def test_bucket_sample_works(self, api_client):
        res = self.make_recipe(
            api_client,
            filter_object=[
                {
                    "type": "bucketSample",
                    "start": 1,
                    "count": 2,
                    "total": 3,
                    "input": ["normandy.userId", "normandy.recipeId"],
                }
            ],
        )
        assert res.status_code == 201, res.json()
        assert res.json()["latest_revision"]["filter_expression"] == (
            "[normandy.userId,normandy.recipeId]|bucketSample(1.0,2.0,3.0)"
        )

    def test_bucket_sample_correct_fields(self, api_client):
        res = self.make_recipe(api_client, filter_object=[{"type": "bucketSample"}])
        assert res.status_code == 400
        assert res.json() == {
            "filter_object": {
                "0": {
                    "start": ["This field is required."],
                    "count": ["This field is required."],
                    "total": ["This field is required."],
                    "input": ["This field is required."],
                }
            }
        }

        res = self.make_recipe(
            api_client,
            filter_object=[{"type": "bucketSample", "start": "a", "count": -1, "total": -2}],
        )
        assert res.status_code == 400
        assert res.json() == {
            "filter_object": {
                "0": {
                    "start": ["A valid number is required."],
                    "count": ["Ensure this value is greater than or equal to 0."],
                    "total": ["Ensure this value is greater than or equal to 0."],
                    "input": ["This field is required."],
                }
            }
        }

    def test_stable_sample_works(self, api_client):
        res = self.make_recipe(
            api_client,
            filter_object=[
                {
                    "type": "stableSample",
                    "rate": 0.5,
                    "input": ["normandy.userId", "normandy.recipeId"],
                }
            ],
        )
        assert res.status_code == 201, res.json()
        assert res.json()["latest_revision"]["filter_expression"] == (
            "[normandy.userId,normandy.recipeId]|stableSample(0.5)"
        )

    def test_stable_sample_correct_fields(self, api_client):
        res = self.make_recipe(api_client, filter_object=[{"type": "stableSample"}])
        assert res.status_code == 400
        assert res.json() == {
            "filter_object": {
                "0": {"rate": ["This field is required."], "input": ["This field is required."]}
            }
        }

        res = self.make_recipe(api_client, filter_object=[{"type": "stableSample", "rate": 10}])
        assert res.status_code == 400
        assert res.json() == {
            "filter_object": {
                "0": {
                    "rate": ["Ensure this value is less than or equal to 1."],
                    "input": ["This field is required."],
                }
            }
        }

    def test_version_works(self, api_client):
        res = self.make_recipe(
            api_client, filter_object=[{"type": "version", "versions": [57, 58]}]
        )
        assert res.status_code == 201, res.json()
        assert res.json()["latest_revision"]["filter_expression"] == (
            '(normandy.version>="57"&&normandy.version<"58")||'
            '(normandy.version>="58"&&normandy.version<"59")'
        )

    def test_version_correct_fields(self, api_client):
        res = self.make_recipe(api_client, filter_object=[{"type": "version"}])
        assert res.status_code == 400
        assert res.json() == {"filter_object": {"0": {"versions": ["This field is required."]}}}

    def test_invalid_filter(self, api_client):
        res = self.make_recipe(api_client, filter_object=[{"type": "invalid"}])
        assert res.status_code == 400
        assert res.json() == {
            "filter_object": {"0": {"type": ['Unknown filter object type "invalid".']}}
        }


@pytest.mark.django_db
class TestFilters(object):
    def test_it_works(self, api_client):
        country = CountryFactory()
        locale = LocaleFactory()
        channel = ChannelFactory()

        res = api_client.get("/api/v3/filters/")
        assert res.status_code == 200, res.json()
        assert res.json() == {
            "countries": [{"key": country.code, "value": country.name}],
            "locales": [{"key": locale.code, "value": locale.name}],
            "channels": [{"key": channel.slug, "value": channel.name}],
            "status": [
                {"key": "enabled", "value": "Enabled"},
                {"key": "disabled", "value": "Disabled"},
            ],
        }<|MERGE_RESOLUTION|>--- conflicted
+++ resolved
@@ -10,18 +10,7 @@
 from normandy.base.api.permissions import AdminEnabledOrReadOnly
 from normandy.base.tests import UserFactory, Whatever
 from normandy.base.utils import canonical_json_dumps
-<<<<<<< HEAD
-from normandy.recipes.models import (
-    ApprovalRequest,
-    Channel,
-    Country,
-    Locale,
-    Recipe,
-    RecipeRevision,
-)
-=======
-from normandy.recipes.models import ApprovalRequest, Recipe
->>>>>>> 8bbf77bd
+from normandy.recipes.models import ApprovalRequest, Recipe, RecipeRevision
 from normandy.recipes.tests import (
     ActionFactory,
     ApprovalRequestFactory,
@@ -709,13 +698,8 @@
             recipe_data = res.json()
 
             Recipe.objects.get(id=recipe_data["id"])
-<<<<<<< HEAD
             assert recipe_data["latest_revision"]["filter_expression"] == (
-                '(normandy.channel in ["release","beta"]) && (true)'
-=======
-            assert recipe_data["filter_expression"] == (
                 f'(normandy.channel in ["{channel1.slug}","{channel2.slug}"]) && (true)'
->>>>>>> 8bbf77bd
             )
 
         def test_channel_correct_fields(self, api_client):
@@ -736,13 +720,8 @@
             recipe_data = res.json()
 
             Recipe.objects.get(id=recipe_data["id"])
-<<<<<<< HEAD
             assert recipe_data["latest_revision"]["filter_expression"] == (
-                '(normandy.locale in ["en-US","de"]) && (true)'
-=======
-            assert recipe_data["filter_expression"] == (
                 f'(normandy.locale in ["{locale1.code}","{locale2.code}"]) && (true)'
->>>>>>> 8bbf77bd
             )
 
         def test_locale_correct_fields(self, api_client):
@@ -761,13 +740,8 @@
             recipe_data = res.json()
 
             Recipe.objects.get(id=recipe_data["id"])
-<<<<<<< HEAD
             assert recipe_data["latest_revision"]["filter_expression"] == (
-                '(normandy.country in ["US","DE"]) && (true)'
-=======
-            assert recipe_data["filter_expression"] == (
                 f'(normandy.country in ["{country1.code}","{country2.code}"]) && (true)'
->>>>>>> 8bbf77bd
             )
 
         def test_country_correct_fields(self, api_client):
@@ -1596,13 +1570,8 @@
             filter_object=[{"type": "channel", "channels": [channel1.slug, channel2.slug]}],
         )
         assert res.status_code == 201, res.json()
-<<<<<<< HEAD
         assert res.json()["latest_revision"]["filter_expression"] == (
-            'normandy.channel in ["release","beta"]'
-=======
-        assert res.json()["filter_expression"] == (
             f'normandy.channel in ["{channel1.slug}","{channel2.slug}"]'
->>>>>>> 8bbf77bd
         )
 
     def test_channel_correct_fields(self, api_client):
@@ -1617,13 +1586,8 @@
             api_client, filter_object=[{"type": "locale", "locales": [locale1.code, locale2.code]}]
         )
         assert res.status_code == 201, res.json()
-<<<<<<< HEAD
         assert res.json()["latest_revision"]["filter_expression"] == (
-            'normandy.locale in ["en-US","de"]'
-=======
-        assert res.json()["filter_expression"] == (
             f'normandy.locale in ["{locale1.code}","{locale2.code}"]'
->>>>>>> 8bbf77bd
         )
 
     def test_locale_correct_fields(self, api_client):
@@ -1639,13 +1603,8 @@
             filter_object=[{"type": "country", "countries": [country1.code, country2.code]}],
         )
         assert res.status_code == 201, res.json()
-<<<<<<< HEAD
         assert res.json()["latest_revision"]["filter_expression"] == (
-            'normandy.country in ["US","DE"]'
-=======
-        assert res.json()["filter_expression"] == (
             f'normandy.country in ["{country1.code}","{country2.code}"]'
->>>>>>> 8bbf77bd
         )
 
     def test_country_correct_fields(self, api_client):
