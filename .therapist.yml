actions:
  black:
    run: black --check --diff {files}
    fix: black {files}
    include: "*.py"

  flake8:
    run: flake8 {files}
    include: "*.py"
    exclude: "docs/"

  eslint:
    run: eslint {files}
    fix: eslint --fix {files}
    include:
      - "*.js"
      - "*.jsx"
    exclude:
<<<<<<< HEAD
      - ".eslintrc.js"

  stylelint:
    run: stylelint {files}
    include:
      - "*.css"
      - "*.scss"
shortcuts:
  lint:
    flags:
      - include-unstaged
      - include-untracked
  "lint:all":
    extends: lint
    flags: use-tracked-files
  fix:
    extends: lint
    flags: fix
  "fix:all":
    extends: fix
    flags: use-tracked-files
=======
      - ".eslintrc.js"
>>>>>>> 33696c83
<|MERGE_RESOLUTION|>--- conflicted
+++ resolved
@@ -16,14 +16,7 @@
       - "*.js"
       - "*.jsx"
     exclude:
-<<<<<<< HEAD
       - ".eslintrc.js"
-
-  stylelint:
-    run: stylelint {files}
-    include:
-      - "*.css"
-      - "*.scss"
 shortcuts:
   lint:
     flags:
@@ -37,7 +30,4 @@
     flags: fix
   "fix:all":
     extends: fix
-    flags: use-tracked-files
-=======
-      - ".eslintrc.js"
->>>>>>> 33696c83
+    flags: use-tracked-files