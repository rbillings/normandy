--- conflicted
+++ resolved
@@ -4,12 +4,9 @@
 @white: #FFF;
 @black: #000;
 
-<<<<<<< HEAD
 // Colors
 @primary-color: #359946;
 
-=======
->>>>>>> 5429e24c
 // Component styles
 .ant-breadcrumb {
   margin: 12px 0;
