import React, { PropTypes as pt } from 'react';
import uuid from 'node-uuid';
import cx from 'classnames';

import closest from 'client/utils/closest';

/**
 * Simple component used to hide/show a block of content
 * based on focus/clicking. Uses a `trigger` property
 * to determine the element which should be used to
 * trigger the menu's appearance
 *
 * @prop {node} trigger
 *   Element the user interacts with to display the menu
 * @prop {node} children
 *   Element(s) displayed in the content section when open
 * @prop {boolean} useClick (Optional)
 *   Track clicks on the display menu?
 * @prop {boolean} useFocus (Optional)
 *   Track focus state on trigger element to display the menu?
 * @prop {boolean} pinRight (Optional)
 *   Should the dropdown be pinned to the right edge?
 */
export default class DropdownMenu extends React.Component {
  static propTypes = {
    trigger: pt.node.isRequired,
    children: pt.node.isRequired,
    disabled: pt.bool,
    useClick: pt.bool,
    useFocus: pt.bool,
    pinRight: pt.bool,
    pinTop: pt.bool,
    display: pt.bool,
  };

  constructor(props) {
    super(props);

    // hidden by default
    this.state = {
      isVisible: false,
    };

    this.toggleVisibility = ::this.toggleVisibility;
    this.enableVisibility = ::this.enableVisibility;
    this.disableVisibility = ::this.disableVisibility;
    this.onMenuBlur = ::this.onMenuBlur;
  }

  /**
   * On mount, generates a new component ID
   * if one does not already exist.
   *
   * (This prevents components interfering,
   * due to how the component uses class selectors)
   *
   */
  componentDidMount() {
    this.id = this.id || `dropdown-menu-${uuid()}`;

    // Track mounted state, since the `blur` target handler
    // can sometimes fire after the element has been removed
    this.mounted = true;
  }

  /**
   * On unmount, hides the modal (if visible)
   * and removes all relevant bindings.
   *
   */
  componentWillUnmount() {
    // just toggle it to hide when component unmounts
    // (this will automatically remove event bindings etc too)
    this.toggleVisibility(false);

    // update the 'mounted' flag
    this.mounted = false;
  }

  /**
   * Click handler to determine if user clicked inside the menu.
   * If the user clicked OUTSIDE of the menu, it is closed.
   *
   * @param  {MouseEvent} evt Original click event
   */
  onMenuBlur(evt) {
    // determine if the click was inside of this .dropdown-menu
    if (!closest(evt.target, `.${this.id}`)) {
      // and if so, close it
      this.toggleVisibility(false);
    }
  }

  /**
   * Adds or removes click event handler on the body
   * (used to close menu if user clicks out of menu)
   * based on the `shouldBind` param.
   *
   * @param  {boolean} shouldBind Should the event be attached?
   */
  updateWindowBinding(shouldBind) {
    if (shouldBind) {
      document.body.addEventListener('click', this.onMenuBlur, true);
    } else {
      document.body.removeEventListener('click', this.onMenuBlur);
    }
  }

  enableVisibility() {
    return this.toggleVisibility(true);
  }

  disableVisibility() {
    return this.toggleVisibility(false);
  }

  /**
   * Shows or hides the menu based on previous state
   * or if the `force` param is passed.
   * @param  {Boolean} force (Optional) Value to set visibility
   */
  toggleVisibility(force) {
    // by default we toggle the state
    let newVisibleState = !this.state.isVisible;

    // check if we are forcing the state
    if (typeof force === 'boolean') {
      newVisibleState = force;
    }

    // this event can fire sometimes when the target has already left the page
    // so we track if the component is still mounted or not to update state
    if (this.mounted) {
      this.setState({
        isVisible: newVisibleState,
      });
    }

    // add or remove the event based on visibility
    this.updateWindowBinding(newVisibleState);
  }


  render() {
    const {
<<<<<<< HEAD
      useClick,
      useFocus,
      trigger,
      disabled,
      children,
    } = this.props;

    const {
      isVisible,
    } = this.state;

    const menuClass = cx('dropdown-menu', this.id);
    const contentClass = cx('dropdown-content',
      this.props.pinRight && 'pin-right');
=======
      pinRight,
      pinTop,
      useClick,
      useFocus,
      trigger,
      display,
      children,
    } = this.props;
    const menuClass = cx('dropdown-menu', this.id);
    const pinClass = cx('dropdown-content',
      pinRight && 'pin-right',
      pinTop && 'pin-top'
    );

    if (display === false) {
      return null;
    }
>>>>>>> 9912541d

    return (
      <div
        className={menuClass}
      >
        <div
          className="dropdown-trigger"
<<<<<<< HEAD
          onClick={useClick && this.enableVisibility}

          onFocus={useFocus && this.enableVisibility}
          onChange={useFocus && this.enableVisibility}
          onKeyDown={useFocus && this.enableVisibility}
=======
          onClick={useClick && this.toggleVisibility}
          onFocus={useFocus && this.toggleVisibility}
>>>>>>> 9912541d
        >
          { trigger }
        </div>
        {
          !disabled && isVisible &&
            <div
<<<<<<< HEAD
              className={contentClass}
=======
              className={pinClass}
>>>>>>> 9912541d
            >
              { children }
            </div>
        }
      </div>
    );
  }
}<|MERGE_RESOLUTION|>--- conflicted
+++ resolved
@@ -143,12 +143,14 @@
 
   render() {
     const {
-<<<<<<< HEAD
+      pinRight,
+      pinTop,
       useClick,
       useFocus,
       trigger,
+      display,
+      children,
       disabled,
-      children,
     } = this.props;
 
     const {
@@ -157,18 +159,6 @@
 
     const menuClass = cx('dropdown-menu', this.id);
     const contentClass = cx('dropdown-content',
-      this.props.pinRight && 'pin-right');
-=======
-      pinRight,
-      pinTop,
-      useClick,
-      useFocus,
-      trigger,
-      display,
-      children,
-    } = this.props;
-    const menuClass = cx('dropdown-menu', this.id);
-    const pinClass = cx('dropdown-content',
       pinRight && 'pin-right',
       pinTop && 'pin-top'
     );
@@ -176,7 +166,6 @@
     if (display === false) {
       return null;
     }
->>>>>>> 9912541d
 
     return (
       <div
@@ -184,28 +173,16 @@
       >
         <div
           className="dropdown-trigger"
-<<<<<<< HEAD
           onClick={useClick && this.enableVisibility}
-
           onFocus={useFocus && this.enableVisibility}
           onChange={useFocus && this.enableVisibility}
           onKeyDown={useFocus && this.enableVisibility}
-=======
-          onClick={useClick && this.toggleVisibility}
-          onFocus={useFocus && this.toggleVisibility}
->>>>>>> 9912541d
         >
           { trigger }
         </div>
         {
           !disabled && isVisible &&
-            <div
-<<<<<<< HEAD
-              className={contentClass}
-=======
-              className={pinClass}
->>>>>>> 9912541d
-            >
+            <div className={contentClass}>
               { children }
             </div>
         }
